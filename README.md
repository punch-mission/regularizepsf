--- conflicted
+++ resolved
@@ -2,11 +2,6 @@
 [![codecov](https://codecov.io/gh/punch-mission/regularizepsf/branch/main/graph/badge.svg?token=pn4NTO70I9)](https://codecov.io/gh/punch-mission/regularizepsf)
 [![DOI](https://zenodo.org/badge/555583385.svg)](https://zenodo.org/badge/latestdoi/555583385)
 [![PyPI version](https://badge.fury.io/py/regularizepsf.svg)](https://badge.fury.io/py/regularizepsf)
-
-<<<<<<< HEAD
-A package for manipulating and correcting various point spread functions. 
-=======
-**UNDER DEVELOPMENT**
 
 A package for manipulating and correcting variable point spread functions.
 
@@ -14,9 +9,6 @@
 varying PSF (b), then regularized with this technique (c). The final image visually matches a direct convolution of
 the initial image with the target PSF (d). The panels are gamma-corrected to highlight the periphery of the model PSFs.
 ![Example result image](model_example.png)
-
->>>>>>> b29b6aad
-
 
 ## Getting started
 
@@ -28,10 +20,9 @@
 ## License
 See LICENSE for the MIT license
 
-<<<<<<< HEAD
 ## Need help?
 Please contact Marcus Hughes at [marcus.hughes@swri.org](mailto:marcus.hughes@swri.org).
-=======
+
 ## Citation
 Please cite the associated paper if you use this technique: 
 
@@ -54,8 +45,4 @@
   copyright = {arXiv.org perpetual, non-exclusive license}
 }
 
-```
-
-## Contact
-Please contact Marcus Hughes at [marcus.hughes@swri.org](mailto:marcus.hughes@swri.org) for any questions.
->>>>>>> b29b6aad
+```