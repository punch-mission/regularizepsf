--- conflicted
+++ resolved
@@ -43,23 +43,4 @@
 }
 ```
 
-<<<<<<< HEAD
-If you use this software, please also cite the package:
-```
-@software{marcus_hughes_2023_10066960,
-  author       = {Marcus Hughes and
-                  Sam Van Kooten and
-                  Tania Varesano and
-                  Suman Chapai},
-  title        = {punch-mission/regularizepsf: 0.2.3},
-  month        = nov,
-  year         = 2023,
-  publisher    = {Zenodo},
-  version      = {0.2.3},
-  doi          = {10.5281/zenodo.10066960},
-  url          = {https://doi.org/10.5281/zenodo.10066960}
-}
-```
-=======
-If you use this software, please also cite the package with the specific version used. [Zenodo always has the most up-to-date citation](https://zenodo.org/records/10066960).
->>>>>>> 133e41ea
+If you use this software, please also cite the package with the specific version used. [Zenodo always has the most up-to-date citation](https://zenodo.org/records/10066960).