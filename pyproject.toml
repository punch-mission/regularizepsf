<<<<<<< HEAD
[project]
name = "regularizepsf"
version = "1.0.0"
=======
[build-system]
requires = ["setuptools", "wheel", "numpy", "Cython>=0.29.21", "setuptools-scm>=8"]
build-backend = "setuptools.build_meta"

[tool.setuptools]
packages = ["regularizepsf"]

[project]
name = "regularizepsf"
dynamic = ["version"]
>>>>>>> badbeef8
requires-python = ">3.10"
description = "Point spread function modeling and regularization"
dependencies = [
      "numpy",
      "h5py",
      "sep-pjw",
      "astropy",
      "scipy",
      "scikit-image",
      "matplotlib",
      "setuptools"
]
readme = "README.md"
license = {file = "LICENSE"}

[project.optional-dependencies]
test = [
     "pytest",
     "pytest-cov",
     "hypothesis",
     "coverage",
     "ruff",
     "pytest-mpl",
]
docs = [
    "packaging",
    "sphinx",
    "pydata-sphinx-theme",
    "sphinx-autoapi"
]
dev = ["regularizepsf[test, docs]", "pre-commit"]

<<<<<<< HEAD
=======
[tool.setuptools_scm]

>>>>>>> badbeef8
[tool.ruff]
exclude = ['tests/*', 'docs/*']
line-length = 120
lint.select = ["ALL"]
lint.ignore = [ "FBT001", "FBT002", "ANN101", "ANN102", "ANN401", "FIX002", "TD", "PD011", "I001"]

[tool.isort]
balanced_wrapping = true
default_section = "THIRDPARTY"
include_trailing_comma = true
known_compatibility = "future"
known_first_party = "regularizepsf"
length_sort = false
length_sort_sections = "stdlib"
line_length = 120
multi_line_output = 3
no_lines_before = "LOCALFOLDER"
sections = "FUTURE, COMPATIBILITY, STDLIB, THIRDPARTY, FIRSTPARTY, LOCALFOLDER"

[tool.cibuildwheel]
# Disable building PyPy wheels on all platforms
skip = "pp*"<|MERGE_RESOLUTION|>--- conflicted
+++ resolved
@@ -1,8 +1,3 @@
-<<<<<<< HEAD
-[project]
-name = "regularizepsf"
-version = "1.0.0"
-=======
 [build-system]
 requires = ["setuptools", "wheel", "numpy", "Cython>=0.29.21", "setuptools-scm>=8"]
 build-backend = "setuptools.build_meta"
@@ -13,13 +8,15 @@
 [project]
 name = "regularizepsf"
 dynamic = ["version"]
->>>>>>> badbeef8
 requires-python = ">3.10"
 description = "Point spread function modeling and regularization"
 dependencies = [
       "numpy",
+      "dill",
       "h5py",
+      "lmfit",
       "sep-pjw",
+      "cython",
       "astropy",
       "scipy",
       "scikit-image",
@@ -46,16 +43,16 @@
 ]
 dev = ["regularizepsf[test, docs]", "pre-commit"]
 
-<<<<<<< HEAD
-=======
 [tool.setuptools_scm]
 
->>>>>>> badbeef8
 [tool.ruff]
-exclude = ['tests/*', 'docs/*']
+exclude = ['tests/*']
 line-length = 120
-lint.select = ["ALL"]
-lint.ignore = [ "FBT001", "FBT002", "ANN101", "ANN102", "ANN401", "FIX002", "TD", "PD011", "I001"]
+# lint.select = ["ALL"]
+lint.ignore = [ "FBT001", "FBT002", "ANN401"]
+
+#[tool.ruff.lint]
+#select = ["NPY201"]
 
 [tool.isort]
 balanced_wrapping = true
