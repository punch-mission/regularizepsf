# Configuration file for the Sphinx documentation builder.
#
# For the full list of built-in configuration values, see the documentation:
# https://www.sphinx-doc.org/en/master/usage/configuration.html

# -- Project information -----------------------------------------------------
# https://www.sphinx-doc.org/en/master/usage/configuration.html#project-information
import os
import sys
from importlib.metadata import version as get_version
from packaging.version import Version

import regularizepsf

sys.path.insert(0, os.path.abspath("../.."))


project = "regularizepsf"
copyright = "2024, J. Marcus Hughes and the PUNCH Science Operations Center"
<<<<<<< HEAD
author = "J. Marcus Hughes, PUNCH Science Operations Center, and collaborators"
release = regularizepsf.__version__
=======
author = "J. Marcus Hughes and the PUNCH Science Operations Center"
>>>>>>> badbeef8

release: str = get_version("regularizepsf")
version: str = release
_version = Version(release)
if _version.is_devrelease:
    version = release = f"{_version.base_version}.dev{_version.dev}"
# -- General configuration ---------------------------------------------------
# https://www.sphinx-doc.org/en/master/usage/configuration.html#general-configuration

extensions = ["autoapi.extension",
              "sphinx.ext.autodoc",
              "sphinx.ext.napoleon"]

templates_path = ["_templates"]
exclude_patterns = []


# -- Options for HTML output -------------------------------------------------
# https://www.sphinx-doc.org/en/master/usage/configuration.html#options-for-html-output

html_theme = "pydata_sphinx_theme"
html_show_sourcelink = False
html_static_path = ["_static"]
html_theme_options = {
    "use_edit_page_button": True,
    "icon_links": [
        {
            "name": "GitHub",
            "url": "https://github.com/punch-mission/regularizepsf",
            "icon": "fa-brands fa-github",
            "type": "fontawesome",
        },
    ],
    "show_nav_level": 1,
    "show_toc_level": 3,
}
html_context = {
    "github_user": "punch-mission",
    "github_repo": "regularizepsf",
    "github_version": "main",
    "doc_path": "docs/source/",
}


autoapi_dirs = ["../../regularizepsf"]
autoapi_python_class_content = "both"<|MERGE_RESOLUTION|>--- conflicted
+++ resolved
@@ -10,19 +10,12 @@
 from importlib.metadata import version as get_version
 from packaging.version import Version
 
-import regularizepsf
-
 sys.path.insert(0, os.path.abspath("../.."))
 
 
 project = "regularizepsf"
 copyright = "2024, J. Marcus Hughes and the PUNCH Science Operations Center"
-<<<<<<< HEAD
-author = "J. Marcus Hughes, PUNCH Science Operations Center, and collaborators"
-release = regularizepsf.__version__
-=======
 author = "J. Marcus Hughes and the PUNCH Science Operations Center"
->>>>>>> badbeef8
 
 release: str = get_version("regularizepsf")
 version: str = release
@@ -38,6 +31,7 @@
 
 templates_path = ["_templates"]
 exclude_patterns = []
+
 
 
 # -- Options for HTML output -------------------------------------------------
@@ -60,6 +54,7 @@
     "show_toc_level": 3,
 }
 html_context = {
+    # "github_url": "https://github.com", # or your GitHub Enterprise site
     "github_user": "punch-mission",
     "github_repo": "regularizepsf",
     "github_version": "main",
