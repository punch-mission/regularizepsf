"""Functions for building PSF models from images."""

import multiprocessing
import pathlib
from collections.abc import Generator
from concurrent.futures import ProcessPoolExecutor

import numpy as np
import sep
from astropy.io import fits
from scipy.ndimage import binary_dilation, binary_erosion, label
from skimage.transform import downscale_local_mean

from regularizepsf.exceptions import IncorrectShapeError, PSFBuilderError
from regularizepsf.image_processing import calculate_background, process_single_image
from regularizepsf.psf import ArrayPSF
from regularizepsf.util import IndexedCube, calculate_covering


def _convert_to_generator(images:  list[pathlib.Path] | np.ndarray | Generator,
                          hdu_choice: int | None = None) -> Generator:
    if isinstance(images, Generator):
        data_iterator = images
    elif isinstance(images, np.ndarray):
        if len(images.shape) == 3:
            def generator() -> np.ndarray:
                yield from images
            data_iterator = generator()
        elif len(images.shape) == 2:
            def generator() -> np.ndarray:
                while True:
                    yield images
            data_iterator = generator()
        else:
            msg = "Image data array must be 3D"
            raise IncorrectShapeError(msg)
    elif isinstance(images, list) and (isinstance(images[0], str) or isinstance(images[0], pathlib.Path)):
        def generator() -> np.ndarray:
            for image_path in images:
                yield image_path
                # with fits.open(image_path) as hdul:
                    # yield hdul[hdu_choice].data.astype(float)
        data_iterator = generator()
    else:
        msg = "Unsupported type for `images`"
        raise TypeError(msg)

    return data_iterator

def _find_matches(coordinate, x_bounds, y_bounds, psf_size):
    center_x = coordinate[1] + psf_size // 2
    center_y = coordinate[2] + psf_size // 2
    x_matches = (x_bounds[:, 0] <= center_x) * (center_x < x_bounds[:, 1])
    y_matches = (y_bounds[:, 0] <= center_y) * (center_y < y_bounds[:, 1])
    match_indices = np.where(x_matches * y_matches)[0]
    return match_indices

def _average_patches_by_mean(patches, corners, x_bounds, y_bounds, psf_size):
    accumulator = {tuple(corner): np.zeros((psf_size, psf_size))
                        for corner in corners}
    accumulator_counts = {tuple(corner): np.zeros((psf_size, psf_size))
                       for corner in corners}
    counts = {tuple(corner): 0 for corner in corners}

    for coordinate, patch in patches.items():
        patch = patch / patch[psf_size // 2, psf_size // 2]  # normalize so the star brightness is always 1
        match_indices = _find_matches(coordinate, x_bounds, y_bounds, psf_size)

        for match_index in match_indices:
            match_corner = tuple(corners[match_index])
            accumulator[match_corner] = np.nansum([accumulator[match_corner], patch], axis=0)
            accumulator_counts[match_corner] += np.isfinite(patch)
            counts[match_corner] += 1

    averages = {(corner[0], corner[1]):
                    accumulator[corner] / accumulator_counts[corner]
                for corner in accumulator}

    return averages, counts

def _average_patches_by_percentile(patches, corners, x_bounds, y_bounds, psf_size, percentile: float=50):
    if percentile == 50:
        percentile_method = lambda d: np.nanmedian(d, axis=0)
    else:
        percentile_method = lambda d: np.nanpercentile(d, percentile, axis=0)

    stack = {tuple(corner): [] for corner in corners}
    counts = {tuple(corner): 0 for corner in corners}

    for coordinate, patch in patches.items():
        if not isinstance(patch, np.ndarray):
            continue
        patch = patch / patch[psf_size // 2, psf_size // 2]  # normalize so the star brightness is always 1
        match_indices = _find_matches(coordinate, x_bounds, y_bounds, psf_size)

        for match_index in match_indices:
            match_corner = tuple(corners[match_index])
            stack[match_corner].append(patch)
            counts[match_corner] += 1

    averages = {(corner[0], corner[1]): percentile_method(stack[corner]) for corner in stack}

    # if there were no patches at all, it will be filled with a np.nan instead of an array... we handle that carefully
    averages = {corner: patch if isinstance(patch, np.ndarray) else np.full((psf_size, psf_size), np.nan)
                for corner, patch in averages.items()}
    return averages, counts

def _average_patches(patches, corners, method='mean', percentile: float=None):
    psf_size = next(iter(patches.values())).shape[0]
    corners_x, corners_y = corners[:, 0], corners[:, 1]
    x_bounds = np.stack([corners_x, corners_x + psf_size], axis=-1)
    y_bounds = np.stack([corners_y, corners_y + psf_size], axis=-1)

    if method == 'mean':
        averages, counts = _average_patches_by_mean(patches, corners, x_bounds, y_bounds, psf_size)
    elif method == 'percentile':
        averages, counts = _average_patches_by_percentile(patches, corners, x_bounds, y_bounds, psf_size, percentile)
    elif method == "median":
        averages, counts = _average_patches_by_percentile(patches, corners, x_bounds, y_bounds, psf_size, 50)
    else:
        raise PSFBuilderError(f"Unknown method {method}.")

    # we cannot allow any nans to propagate forward, so we fill them with 0 to indicate no response
    for corner, patch in averages.items():
        modified_patch = patch.copy()
        modified_patch[np.isnan(modified_patch)] = 0
        averages[corner] = modified_patch

    return averages, counts


class ArrayPSFBuilder:
    """A builder that will take a series of images and construct an ArrayPSF to represent their implicit PSF."""

    def __init__(self, psf_size: int) -> None:
        """Initialize an ArrayPSFBuilder."""
        self._psf_size = psf_size

    @property
    def psf_size(self):
        return self._psf_size

    def build(self,
              images: list[str] | list[pathlib.Path] | np.ndarray | Generator,
              sep_mask: list[str] | list[pathlib.Path] | np.ndarray | Generator | None = None,
              hdu_choice: int | None = 0,
              num_workers: int | None = -1,
              interpolation_scale: int = 1,
              star_threshold: int = 3,
              average_method: str = 'median',
              percentile: float = 50,
              saturation_threshold: float = np.inf,
              image_mask: np.ndarray | None = None,
<<<<<<< HEAD
              star_minimum: float = 0,
              star_maximum: float = np.inf,
              sqrt_compressed: bool = False,
              debug: bool = False) -> (ArrayPSF, dict):
=======
              return_patches: bool = False) -> (ArrayPSF, dict):
>>>>>>> ff525387
        """Build the PSF model.

        Parameters
        ----------
        images :  list[pathlib.Path] | np.ndarray | Generator
            images to use
        num_workers : int | None
            Number of worker processes. -1 uses all available CPUs.

        Returns
        -------
        (ArrayPSF, dict)
            an array PSF and the counts of stars in each component

        """
        data_iterator = _convert_to_generator(images, hdu_choice=hdu_choice)

        if sep_mask is None:
            def generator() -> None:
                while True:
                    yield None
            mask_iterator = generator()
        else:
            mask_iterator = _convert_to_generator(sep_mask, hdu_choice=hdu_choice)

        image_shape = (2048, 2048)
        # TODO - think of a way to add this back with image iterator logic
        # image_shape = None
        # for i, (image, star_mask) in enumerate(zip(data_iterator, mask_iterator, strict=False)):
        #     if image_shape is None:
        #         image_shape = image.shape
        #     elif image.shape != image_shape:
        #         msg = ("Images must all be the same shape."
        #                f"Found both {image_shape} and {image.shape}.")
        #         raise PSFBuilderError(msg)

        args = [
            (i, image, star_mask, interpolation_scale, self.psf_size, 
             star_threshold, saturation_threshold, image_mask, hdu_choice,
             star_minimum, star_maximum, sqrt_compressed)
            for i, (image, star_mask) in enumerate(zip(data_iterator, mask_iterator))
        ]

        with multiprocessing.Pool(processes = num_workers) as pool:
            results = pool.map(process_single_image, args)

        patches = {}
        for result in results:
            patches.update(result)

        # We'll store the first image's shape, and then make sure the others match.
        # image_shape = None
        # patches = {}
        # for i, (image, star_mask) in enumerate(zip(data_iterator, mask_iterator, strict=False)):
        #     if image_shape is None:
        #         image_shape = image.shape
        #     elif image.shape != image_shape:
        #         msg = ("Images must all be the same shape."
        #                f"Found both {image_shape} and {image.shape}.")
        #         raise PSFBuilderError(msg)

            # # if the image should be scaled then, do the scaling before anything else
            # if interpolation_scale != 1:
            #     image = _scale_image(image, interpolation_scale=1)

            # # find stars using SEP
            # patches.update(_find_patches(image, star_threshold, star_mask, interpolation_scale, self.psf_size, i,
            #                              saturation_threshold, image_mask))

        corners = calculate_covering((image_shape[0] * interpolation_scale,
                                      image_shape[1] * interpolation_scale),
                                     self.psf_size * interpolation_scale)
        averaged_patches, counts = _average_patches(patches, corners,
                                                    method=average_method, percentile=percentile)

        values_coords = []
        values_array = np.zeros((len(averaged_patches), self.psf_size, self.psf_size))
        for i, (coordinate, this_patch) in enumerate(averaged_patches.items()):
            if interpolation_scale != 1:
                this_patch = downscale_local_mean(this_patch,(interpolation_scale, interpolation_scale))
            values_coords.append(coordinate)

<<<<<<< HEAD
            this_background = calculate_background(this_patch)
            this_patch -= this_background

            this_patch[this_patch == 0] = np.nan

            this_value = this_patch[this_patch.shape[0]//2, this_patch.shape[1]//2]
            this_value_mask = this_patch < (0.005 * this_value)
            this_value_mask = binary_erosion(this_value_mask, border_value = 1)

            this_patch[this_value_mask] = np.nan

            patch_zeroed = np.copy(this_patch)
            patch_zeroed[~np.isfinite(patch_zeroed)] = 0

            patch_lab = label(patch_zeroed)[0]
            psf_core_mask = patch_lab == patch_lab[patch_lab.shape[0]//2,patch_lab.shape[1]//2]

            psf_core_mask = binary_dilation(psf_core_mask)

            fixed_patch = patch_zeroed * psf_core_mask
            fixed_patch = fixed_patch / np.nansum(fixed_patch)

            values_array[i,:,:] = fixed_patch

        if debug:
            return ArrayPSF(IndexedCube(values_coords, values_array)), counts, patches, averaged_patches
=======
        if return_patches:
            return ArrayPSF(IndexedCube(values_coords, values_array)), counts, patches
>>>>>>> ff525387
        else:
            return ArrayPSF(IndexedCube(values_coords, values_array)), counts<|MERGE_RESOLUTION|>--- conflicted
+++ resolved
@@ -151,14 +151,10 @@
               percentile: float = 50,
               saturation_threshold: float = np.inf,
               image_mask: np.ndarray | None = None,
-<<<<<<< HEAD
               star_minimum: float = 0,
               star_maximum: float = np.inf,
               sqrt_compressed: bool = False,
-              debug: bool = False) -> (ArrayPSF, dict):
-=======
               return_patches: bool = False) -> (ArrayPSF, dict):
->>>>>>> ff525387
         """Build the PSF model.
 
         Parameters
@@ -241,7 +237,6 @@
                 this_patch = downscale_local_mean(this_patch,(interpolation_scale, interpolation_scale))
             values_coords.append(coordinate)
 
-<<<<<<< HEAD
             this_background = calculate_background(this_patch)
             this_patch -= this_background
 
@@ -266,11 +261,7 @@
 
             values_array[i,:,:] = fixed_patch
 
-        if debug:
-            return ArrayPSF(IndexedCube(values_coords, values_array)), counts, patches, averaged_patches
-=======
         if return_patches:
             return ArrayPSF(IndexedCube(values_coords, values_array)), counts, patches
->>>>>>> ff525387
         else:
             return ArrayPSF(IndexedCube(values_coords, values_array)), counts